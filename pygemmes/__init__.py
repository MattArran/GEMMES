--- conflicted
+++ resolved
@@ -13,319 +13,5 @@
 from ._models import get_available_models
 from ._utilities._solvers import get_available_solvers
 from ._utilities._saveload import get_available_output, load
-<<<<<<< HEAD
 from ._articles import get_available_articles, reproduce_article
-
-
-# should be removed once Lorenz plot transfered in plot
-import matplotlib.pyplot as plt
-
-
-def create_preset_from_model_preset(targetmodel,
-                                    outputmodel,
-                                    targetpreset=False,
-                                    targetdpreset=False,
-                                    returnas='hub'):
-    '''
-    Open targetmodel, with or without preset/dpreset, and then gives all necessary
-    values to outputmodel so that, if they solve the same equations on different approaches,
-    they give the same result
-
-    Please note that if they have different mechanism inside with different
-    parameters, you have to manually set them so that they have the same behavior.
-
-
-    Parameters
-    ----------
-    targetmodel : model name of the model we will copy the value
-        DESCRIPTION.
-    targetpreset : the preset name for targetmodel. Optional
-        DESCRIPTION. The default is False.
-    targetdpreset : the dictionnary preset for targetpreset
-        DESCRIPTION. The default is False.
-    outputmodel : the name of the model we will use after
-        DESCRIPTION.
-    returnas : (dict,'hub','dpreset') gives different type of output depending of the situation :
-        * dict is a dict of field : value
-        * hub is outputmodel loaded with the preset
-        * dpreset is a dictionnary with this preset inside
-        The default is 'hub'.
-
-    Returns
-    -------
-    None.
-
-    '''
-    # LOADING TARGET
-    # IF PRESET AND PRESET FILE GIVEN
-    if targetpreset and targetdpreset:
-        hub = Hub(targetmodel, preset=targetpreset,
-                  dpresets=targetdpreset, verb=False)
-
-    # ELIF PRESET NAME GIVEN
-    elif targetpreset:
-        hub = Hub(targetmodel, preset=targetpreset, verb=False)
-
-    # ELSE USE OF BASIC VALUES
-    else:
-        hub = Hub(targetmodel, verb=False)
-
-    hub_output = Hub(outputmodel, verb=False)
-
-    # COPY OF THE PARAMETERS INTO A NEW DICTIONNARY
-    FieldToLoad = hub_output.get_dparam(returnas=dict, eqtype=[None, 'ode'])
-    # group=('Numerical',),)
-    R = hub.get_dparam(returnas=dict)
-    tdic = {}
-    for k, v in FieldToLoad.items():
-        val = R[k]['value']
-        if 'initial' in v.keys():
-            tdic[k] = val[0][0]
-        else:
-            tdic[k] = val
-    _DPRESETS = {'Copy'+targetmodel: {'fields': tdic, }, }
-
-    if returnas == dict:
-        return tdic
-    if returnas == 'hub':
-        return Hub(outputmodel, preset='Copy'+targetmodel,
-                   dpresets=_DPRESETS, verb=False)
-    if returnas == 'preset':
-        return _DPRESETS
-
-
-def plot_one_run_all_solvers(_MODEL, preset=False, _DPRESET=False):
-    '''
-    Will compare up to seven solver that exist in pygemmes, using the model and preset you provide
-    * if no preset, nor dictionary of preset the system takes default values
-    * if preset and not dictionary preset, preset must be the name of one of the model preset
-    * if preset and _dpreset, the system will load the preset in _dpreset
-
-    Parameters
-    ----------
-    _MODEL : TYPE
-        Name of the model for test
-    preset : TYPE, optional
-        Name of the preset. if none default value
-    _DPRESET : TYPE, optional
-        preset dictionary. if none/false, presets from the model
-
-    Returns
-    -------
-    Print of all solvers super-imposed
-    '''
-
-    colors = ['y', 'k', 'm', 'r', 'g', 'b', 'c']
-    dsolvers = get_available_solvers(returnas=dict, verb=False,)
-
-    # key is solver name, value is hub
-    dhub = {}
-    for ii, solver in enumerate(dsolvers):
-        print('Solver :', solver)
-
-        # LOADING OF THE MODEL WITH THE CORRESPONDING PRESET
-        # IF PRESET AND PRESET FILE GIVEN
-        if preset and _DPRESET:
-            dhub[solver] = Hub(_MODEL, preset=preset,
-                               dpresets=_DPRESET, verb=False)
-
-        # ELIF PRESET NAME GIVEN
-        elif preset:
-            dhub[solver] = Hub(_MODEL, preset=preset, verb=False)
-
-        # ELSE USE OF BASIC VALUES
-        else:
-            dhub[solver] = Hub(_MODEL, verb=False)
-
-        # RUN
-        dhub[solver].run(verb=1.1, solver=solver)
-
-        # PRINT
-        # If first solver, creation of dax
-        if ii == 0:
-            dax = dhub[solver].plot(
-                label=solver, color=colors[ii],
-                wintit='Solver comparison on model'+_MODEL,
-                tit='Solver comparison on model'+_MODEL)
-        # Else use of dax
-        else:
-            dax = dhub[solver].plot(label=solver,
-                                    color=colors[ii], dax=dax)
-
-
-def comparesolver_Lorenz(dt=0.01):
-    '''
-    for a given timestep (default dt=0.01), compute a Lorenz attractor with
-    each solver to compare them
-    '''
-    Coor = {}
-    _MODEL = 'LorenzSystem'
-    dmodels = get_available_models(returnas=dict, details=False, verb=False,)
-    for solver in get_available_solvers(returnas=dict, verb=False,).keys():
-        for preset in dmodels[_MODEL]['presets']:
-            hub = Hub(_MODEL, preset=preset, verb=False)
-            hub.set_dparam(key='dt', value=dt, verb=False)
-            hub.run(verb=0, solver=solver)
-
-            R = hub.get_dparam(returnas=dict)
-            Coor[solver] = {'x': R['x']['value'],
-                            'y': R['y']['value'],
-                            'z': R['z']['value'], }
-
-    fig = plt.figure('', figsize=(10, 10))
-    ax = plt.axes(projection='3d')
-    for solver in get_available_solvers(returnas=dict, verb=False,).keys():
-        ax.plot(Coor[solver]['x'][:, 0],
-                Coor[solver]['y'][:, 0],
-                Coor[solver]['z'][:, 0], label=solver, lw=0.5)
-    ax.set_xlabel('x')
-    ax.set_ylabel('y')
-    ax.set_zlabel('z')
-    plt.tight_layout()
-    plt.legend()
-    plt.show()
-
-
-def testConvergence_DampOsc(vecdt, solver, returnas='plot'):
-    '''
-    This test compute for multiple timestep the difference between the
-    computed solution and the theoretical one on a damped oscillator.
-    The output is either a plot (mean error in function of timestep) or
-    a dictionnary associating each values
-    '''
-
-    import numpy as np
-    Error = {}
-
-    for dt in vecdt:
-        print("dt:", dt)
-        _DPRESETS = {'Convergence test':
-                     {'fields': {'Tmax': 20,
-                                 'dt': dt,
-                                 'gamma': 1,
-                                 'Omega': 10,
-                                 'Final': 0,
-                                 'theta': 1,
-                                 'thetap': 0,
-                                 },
-                      },
-                     }
-        # Load and preset
-        hub = Hub('DampOscillator', preset='Convergence test',
-                  dpresets=_DPRESETS, verb=False)
-        hub.run(verb=0, solver=solver)
-
-        # Get the informations right
-        R = hub.get_dparam(returnas=dict)
-        gamma = R['gamma']['value']
-        Omega = R['Omega']['value']
-        Final = R['Final']['value']
-        theta0 = R['theta']['value'][0]
-        thetap0 = R['thetap']['value'][0]
-        t = R['time']['value']
-        thetanum = R['theta']['value']
-
-        # Comparing strategies
-        thetaTheo = np.real(theta0*np.exp(-gamma*(t)) *
-                            np.cos(np.sqrt(Omega**2-gamma**2)*(t)))
-        Error[dt] = np.mean(np.sqrt((thetanum-thetaTheo)**2))
-
-    ################################
-    dtlist = Error.keys()
-    errorlist = [Error[k] for k in Error.keys()]
-
-    Z = sorted(zip(dtlist, errorlist))
-
-    dtlist = [x for x, y in Z]
-    errorlist = [y for x, y in Z]
-
-    if returnas == 'plot':
-        plt.figure('Convergence')
-        plt.subplot(211)
-        plt.loglog(dtlist, errorlist, '-*')
-        plt.axis('scaled')
-        plt.ylabel('mean error')
-        plt.xlabel('dt')
-        plt.suptitle('Convergence test for'+solver)
-        plt.subplot(212)
-        ax2 = plt.gca()
-        ax22 = plt.twinx(ax2)
-        plt.plot(t, thetaTheo, label='Theory')
-        plt.plot(t, thetanum, label='Numerical')
-        ax22.plot(t, (thetanum-thetaTheo), ls='--', c='r')
-        plt.legend()
-        plt.show()
-    else:
-        return Error
-
-
-def showVariableGraph(model):
-    '''
-    Plot a graph of all variable dependencies
-
-    Parameters
-    ----------
-    model : TYPE
-        DESCRIPTION.
-
-    Returns
-    -------
-    None.
-
-    '''
-    import networkx as nx
-    import pygraphviz
-
-    hub = Hub(model, verb=False)
-    R = hub.get_dparam(returnas=dict)
-    # %% GENERATING THE NETWORK ######
-    G = nx.DiGraph()
-
-    # Nodes from ODE
-    ODENodes = hub.dfunc_order['ode']
-    StatevarNodes = hub.dfunc_order['statevar']
-    listedgeODE = []
-    for k in ODENodes:
-        v = R[k]
-        G.add_node(R[k]['symbol'], color='red')
-        for k2 in [k3 for k3 in v['kargs'] if k3 in ODENodes+StatevarNodes]:
-            # listedgeODE.append([k2, k])
-            G.add_edge(R[k2]['symbol'], R[k]['symbol'], color='k', weight=1)
-    # G.add_edges_from(listedgeODE)
-
-    listedgeStatevar = []
-    for k in StatevarNodes:
-        v = R[k]
-        # print(k)
-        G.add_node(R[k]['symbol'], color='gray')
-        for k2 in [k3 for k3 in v['kargs'] if k3 in ODENodes+StatevarNodes]:
-            G.add_edge(R[k2]['symbol'], R[k]['symbol'],
-                       color='k', weight=1, label='Test')
-
-    edges = G.edges()
-    colors = [G[u][v]['color'] for u, v in edges]
-    weights = [G[u][v]['weight'] for u, v in edges]
-    colorsN = [node[1]['color'] for node in G.nodes(data=True)]
-
-    #pos = nx.nx_agraph.graphviz_layout(G)
-    #pos = nx.shell_layout(G)
-    #pos = nx.spring_layout(G, scale=500)
-
-    from networkx.drawing.nx_pydot import graphviz_layout
-
-    pos = graphviz_layout(G, prog="twopi")
-
-    plt.figure(model)
-    nx.draw(G, pos,
-            with_labels=True,
-            font_weight='bold',
-            edge_color=colors,
-            width=weights,
-            node_size=1000,
-            node_color=colorsN,
-            font_size=15,
-            arrowstyle='Fancy',)
-    plt.show()
-=======
-from ._global_func import *
->>>>>>> e8cb7d1b
+from ._global_func import *