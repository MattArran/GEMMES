# -*- coding: utf-8 -*-
"""
This module contains tests for tofu.geom in its structured version
"""

# Built-in
import os
import sys
import itertools as itt     # for iterating on parameters combinations
import subprocess           # for handling bash commands


# Standard
import matplotlib.pyplot as plt


# Make sure the figures do not block the execution => allow interactivity
plt.ion()


_PATH_HERE = os.path.abspath(os.path.dirname(__file__))
_PATH_PCK = os.path.dirname(_PATH_HERE)
_PATH_OUTPUT = os.path.join(_PATH_PCK, 'output')


# library-specific
sys.path.insert(0, _PATH_PCK)   # ensure Main comes from .. => add PYTHONPATH
import _core
sys.path.pop(0)                 # clean PYTHONPATH


#######################################################
#
#     Setup and Teardown
#
#######################################################


def setup_module():
    pass


def teardown_module():
    pass


#######################################################
#
#     Creating Ves objects and testing methods
#
#######################################################


class Test01_Run():

    @classmethod
    def setup_class(cls):
        cls.dmodel = {}

    @classmethod
    def setup(self):
        pass

    def teardown(self):
        pass

    @classmethod
    def teardown_class(cls):
        """ Clean-up the saved files """
        lf = [
            os.path.join(_PATH_OUTPUT, ff) for ff in os.listdir(_PATH_OUTPUT)
            if ff.endswith('.npz')
        ]
        for ff in lf:
            os.remove(ff)

    def test01_init_from_all_models(self):
        """ Make sure the main function runs from a python console """
        lmodel = _core._class_checks.models.get_available_models(
            returnas=list,
        )
        for model in lmodel:
            self.dmodel[model] = _core.Solver(model)

    def test02_get_summary_repr(self):
        for model in self.dmodel.keys():
            print(self.dmodel[model])
            self.dmodel[model].get_summary()

    def test03_get_dparam(self):
        for model in self.dmodel.keys():
            out = self.dmodel[model].get_dparam(group='Numerical')
            out = self.dmodel[model].get_dparam(eqtype='ode')

    def test04_get_variables_compact(self):
        for model in self.dmodel.keys():
            out = self.dmodel[model].get_variables_compact()

    def test05_set_single_param(self):
        for model in self.dmodel.keys():
            self.dmodel[model].set_dparam(key='Tmax', value=20)

    def test06_run_all_models_all_solvers(self):
        """ Make sure the main function runs as executable from terminal """

        # solvers to be tested
        lsolvers = ['eRK4-homemade', 'eRK2-scipy', 'eRK4-scipy', 'eRK8-scipy']

        # list of entry parameters to try
<<<<<<< HEAD
        for model in self.dsolver.keys():
            self.dsolver[model].run()

    def test07_save(self):
        # list of entry parameters to try
        for ii, model in enumerate(self.dsolver.keys()):
            self.dsolver[model].save(name=str(ii))

    def test08_load(self):
        lf = [
            os.path.join(_PATH_OUTPUT, ff) for ff in os.listdir(_PATH_OUTPUT)
            if ff.endswith('.npz')
        ]
        for ff in lf:
            obj = _core._saveload.load(ff)
=======
        for model in self.dmodel.keys():
            for solver in lsolvers:
                self.dmodel[model].run(solver=solver)
>>>>>>> 7082d435
<|MERGE_RESOLUTION|>--- conflicted
+++ resolved
@@ -107,9 +107,9 @@
         lsolvers = ['eRK4-homemade', 'eRK2-scipy', 'eRK4-scipy', 'eRK8-scipy']
 
         # list of entry parameters to try
-<<<<<<< HEAD
         for model in self.dsolver.keys():
-            self.dsolver[model].run()
+            for solver in lsolvers:
+                self.dmodel[model].run(solver=solver)
 
     def test07_save(self):
         # list of entry parameters to try
@@ -122,9 +122,4 @@
             if ff.endswith('.npz')
         ]
         for ff in lf:
-            obj = _core._saveload.load(ff)
-=======
-        for model in self.dmodel.keys():
-            for solver in lsolvers:
-                self.dmodel[model].run(solver=solver)
->>>>>>> 7082d435
+            obj = _core._saveload.load(ff)