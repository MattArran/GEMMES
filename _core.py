--- conflicted
+++ resolved
@@ -10,11 +10,8 @@
 
 
 # Library-specific
-<<<<<<< HEAD
-from utilities import _utils, _class_checks, _class_utility, _saveload
-=======
-from utilities import _utils, _class_checks, _class_utility, _solvers
->>>>>>> 7082d435
+from utilities import _utils, _class_checks, _class_utility
+from utilities import _solvers, _saveload
 
 
 class Solver():
@@ -358,9 +355,6 @@
     # run simulation
     # ##############################
 
-<<<<<<< HEAD
-    def run(self, compute_auxiliary=None, verb=None):
-=======
     def run(
         self,
         compute_auxiliary=None,
@@ -370,7 +364,6 @@
         atol=None,
         max_time_step=None,
     ):
->>>>>>> 7082d435
         """ Run the simulation
 
         Compute each time step from the previous one using:
